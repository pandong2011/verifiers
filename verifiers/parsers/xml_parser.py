--- conflicted
+++ resolved
@@ -1,7 +1,6 @@
 import re
 from typing import List, Dict, Any, Union, Tuple, Optional, Callable
 from types import SimpleNamespace
-
 
 class XMLParser:
     def __init__(self, fields: List[Union[str, Tuple[str, ...]]]):
@@ -35,7 +34,7 @@
                 raise ValueError(f"Duplicate field name: {canonical}")
             seen.add(canonical)
             self._fields.append((canonical, alternatives))
-
+    
     def get_xml_reward_func(self) -> Callable:
         """
         Return a reward function that checks for proper XML tag usage.
@@ -43,28 +42,26 @@
         The returned function evaluates if messages in trajectories properly use 
         the expected XML tags defined in this parser's fields configuration.
         """
-
         def xml_reward_func(completions, **kwargs) -> List[float]:
             """Reward function that checks for proper XML tag usage in completions."""
-
             def count_xml(trajectory) -> float:
                 # Get all messages from the model
                 model_messages = [msg for msg in trajectory if msg['role'] == 'assistant']
                 if not model_messages:
                     return 0.0
-
+                
                 # Calculate XML tag usage scores for each message
                 xml_scores = []
                 for msg in model_messages:
                     content = msg['content']
                     score = 0
                     total_checks = 0
-
+                    
                     # For each canonical field with its alternatives
                     for canonical, alternatives in self._fields:
                         # Track if at least one alternative was used for this field
                         field_used = False
-
+                        
                         # Check all alternatives for this field
                         for alt in alternatives:
                             # If this alternative is used, check it has proper tags
@@ -73,27 +70,22 @@
                                 score += 1 - abs(content.count(f"<{alt}>") - 1)
                                 score += 1 - abs(content.count(f"</{alt}>") - 1)
                                 total_checks += 2
-
+                        
                         # If no alternatives for this field were used, we don't add to total_checks
                         # because we're not requiring any specific field to be present
-
+                    
                     # Calculate normalized score for this message
                     if total_checks > 0:
                         xml_scores.append(score / total_checks)
                     else:
                         # If no tags used at all, give a zero score
                         xml_scores.append(0.0)
-
+                
                 # Return average XML score across all messages
                 if not xml_scores:
                     return 0.0
-<<<<<<< HEAD
-                return 0.2 * (sum(xml_scores) / len(xml_scores))  # 0.2 weight as in both rubrics
-
-=======
                 return (sum(xml_scores) / len(xml_scores))
             
->>>>>>> d7e1c2e7
             # Apply the XML check to each completion trajectory
             return [count_xml(c) for c in completions]
 
@@ -108,35 +100,33 @@
         - At least one field from the schema is present in each message
         - Fields have proper content and spacing
         """
-
         def format_reward_func(completions, **kwargs) -> List[float]:
             """Reward function that checks if each step follows the expected format."""
-
             def check_format(trajectory):
                 # Get assistant messages
                 model_messages = [msg for msg in trajectory if msg['role'] == 'assistant']
                 if not model_messages:
                     return 0.0
-
+                
                 # Calculate format adherence for each message
                 format_scores = []
                 for msg in model_messages:
                     content = msg['content']
                     parsed = self.parse(content)
                     parsed_no_strip = self.parse(content, strip=False)
-
+                    
                     # Check if the message has at least one valid field
                     has_any_field = False
                     fields_with_content = 0
                     total_fields = 0
-
+                    
                     # Keep track of which expected fields are present
                     expected_field_count = len(self._fields)  # Total number of expected field sets
                     present_field_sets = set()  # Which field sets have at least one alternative present
-
+                    
                     # Check proper spacing for fields
                     has_correct_spacing = True
-
+                    
                     for i, (canonical, alternatives) in enumerate(self._fields):
                         field_set_present = False
                         for alt in alternatives:
@@ -145,23 +135,23 @@
                                 fields_with_content += 1
                                 total_fields += 1
                                 field_set_present = True
-
+                                
                                 # Check if field exists in non-stripped version too (proper spacing)
-                                if not (hasattr(parsed_no_strip, alt) and
+                                if not (hasattr(parsed_no_strip, alt) and 
                                         getattr(parsed_no_strip, alt) is not None):
                                     has_correct_spacing = False
                             elif content.count(f"<{alt}>") > 0 or content.count(f"</{alt}>") > 0:
                                 # Tag exists but content wasn't properly parsed
                                 total_fields += 1
                                 field_set_present = True
-
+                        
                         # If any alternative from this field set was present, count it
                         if field_set_present:
                             present_field_sets.add(i)
-
+                    
                     # Calculate format score components
                     format_score = 0.0
-
+                    
                     # Check if any field from the first field set starts the message
                     starts_with_any_field = False
                     first_field_set = self._fields[0][1]  # Get alternatives for first field set
@@ -169,7 +159,7 @@
                         if content.strip().startswith(f"<{alt}>"):
                             starts_with_any_field = True
                             break
-
+                    
                     # Check if any field from the last field set ends the message
                     ends_with_any_field = False
                     last_field_set = self._fields[-1][1]  # Get alternatives for last field set
@@ -177,34 +167,29 @@
                         if content.strip().endswith(f"</{alt}>"):
                             ends_with_any_field = True
                             break
-
+                    
                     # Weight the score based on different criteria
                     if has_any_field:
                         # Calculate the proportion of expected field sets that are present
                         field_set_ratio = len(present_field_sets) / expected_field_count
                         format_score += 0.4 * field_set_ratio
-
+                    
                     if has_correct_spacing:
                         format_score += 0.2
-
+                    
                     if starts_with_any_field:
                         format_score += 0.2
-
+                        
                     if ends_with_any_field:
                         format_score += 0.2
-
+                    
                     format_scores.append(format_score)
-
+                
                 # Return average format adherence
                 if not format_scores:
                     return 0.0
-<<<<<<< HEAD
-                return 0.2 * (sum(format_scores) / len(format_scores))  # 0.2 weight as in both rubrics
-
-=======
                 return (sum(format_scores) / len(format_scores))
             
->>>>>>> d7e1c2e7
             # Apply the format check to each completion trajectory
             return [check_format(c) for c in completions]
 
@@ -213,7 +198,7 @@
     def get_fields(self) -> List[str]:
         """Return a list of the canonical field names (in order)."""
         return [canonical for canonical, _ in self._fields]
-
+    
     def format(self, **kwargs) -> str:
         """
         Format the provided keyword arguments into an XML string.
@@ -243,7 +228,7 @@
             # Use the canonical name as the tag for formatting.
             parts.append(f"<{canonical}>\n{value}\n</{canonical}>")
         return "\n".join(parts)
-
+    
     def parse(self, text: str, strip: bool = True) -> Any:
         """
         Parse the given XML string and return an object with attributes corresponding
