--- conflicted
+++ resolved
@@ -10,32 +10,27 @@
 from verifiers.prompts import DEFAULT_TOOL_PROMPT_TEMPLATE
 from verifiers.rubrics import ToolRubric
 
-
 def infer_schema_from_function(func: Callable) -> Dict[str, Any]:
     """Infers a tool schema from a function's signature and docstring."""
     sig = inspect.signature(func)
     doc = inspect.getdoc(func) or ""
-
+    
     # Parse docstring sections
     doc_parts = doc.split("\n\n")
     description = doc_parts[0].strip()
-
+    
     # Extract examples if present
     examples = []
     return_description = ""
     for part in doc_parts:
         if part.startswith("Examples:"):
             examples = [line.strip() for line in part.split("\n")[1:] if line.strip()]
-<<<<<<< HEAD
-
-=======
         elif part.startswith("Returns:"):
             return_description = part.split("\n")[1].strip()
 
     return_type = str(sig.return_annotation.__name__ if sig.return_annotation != inspect.Parameter.empty else "any")
 
     print(f"return_description: {return_description} ({return_type})")
->>>>>>> d7e1c2e7
     # Build args schema
     args = {}
     for name, param in sig.parameters.items():
@@ -44,15 +39,15 @@
             if part.strip().startswith("Args:"):
                 for line in part.split("\n")[1:]:
                     if line.strip().startswith(f"{name}:"):
-                        param_doc = line.strip()[len(name) + 1:].strip()
-
+                        param_doc = line.strip()[len(name)+1:].strip()
+        
         args[name] = {
             "type": str(param.annotation.__name__ if param.annotation != inspect.Parameter.empty else "any"),
             "description": param_doc,
         }
         if param.default != inspect.Parameter.empty:
             args[name]["default"] = param.default
-
+    
     return {
         "name": func.__name__,
         "description": description,
@@ -61,40 +56,30 @@
         "examples": examples
     }
 
-
 def format_tool_descriptions(schemas: List[Dict[str, Any]]) -> str:
     """Formats tool schemas into a user-friendly description string."""
     descriptions = []
     for schema in schemas:
         desc = [f"{schema['name']}: {schema['description']}"]
-
+        
         desc.append("\nArguments:")
         for arg_name, arg_info in schema['args'].items():
             default = f" (default: {arg_info['default']})" if 'default' in arg_info else ""
             desc.append(f"  - {arg_name}: {arg_info['description']}{default}")
-
+        
         if schema['examples']:
             desc.append("\nExamples:")
             for example in schema['examples']:
                 desc.append(f"  {example}")
-<<<<<<< HEAD
-
-=======
         
         if schema['returns']:
             desc.append(f"\nReturns: {schema['returns']}")
         
->>>>>>> d7e1c2e7
         descriptions.append("\n".join(desc))
-
+    
     return "\n\n".join(descriptions)
 
-<<<<<<< HEAD
-
-class ToolEnv(MultiStepEnv):
-=======
 class ToolEnv(MultiTurnEnv):
->>>>>>> d7e1c2e7
     def __init__(self,
                  dataset: Dataset | None = None,
                  eval_dataset: Dataset | None = None,
@@ -111,14 +96,10 @@
         # Infer schemas from tool functions
         self.tool_schemas = [infer_schema_from_function(tool) for tool in tools]
         self.tools = {tool.__name__: tool for tool in tools}
-
+        
         # Format the system prompt with tool descriptions
         tool_descriptions = format_tool_descriptions(self.tool_schemas)
         formatted_prompt = system_prompt.format(tool_descriptions=tool_descriptions)
-<<<<<<< HEAD
-
-=======
->>>>>>> d7e1c2e7
         super().__init__(
             dataset=dataset,
             eval_dataset=eval_dataset,
@@ -135,36 +116,16 @@
         self.llm_parser = XMLParser(fields=["reasoning", ("tool", "answer")])
         self.env_parser = XMLParser(fields=["result"])
 
-<<<<<<< HEAD
-    def get_dataset(self, **kwargs: Any) -> Dataset:
-        return self.dataset
-
-    def get_eval_dataset(self, n: int = -1, **kwargs: Any) -> Dataset | None:
-        if self.eval_dataset is None:
-            self.eval_dataset = preprocess_dataset(
-                dataset_name=self.dataset_name,
-                split="test",
-                system_prompt=self.system_prompt,
-                few_shot=self.few_shot
-            )
-        if n > 0:
-            return self.eval_dataset.shuffle().select(range(n))  # type: ignore
-        return self.eval_dataset
-
-    def get_rubric(self, **kwargs: Any) -> List[RewardFunc]:
-        return self.rubric.get_reward_funcs()
-=======
     def get_reward_funcs(self, **kwargs: Any) -> List[RewardFunc]:
         return self.rubric.get_reward_funcs()
     
     def get_reward_weights(self, **kwargs: Any) -> List[float]:
         return self.rubric.get_reward_weights()
->>>>>>> d7e1c2e7
 
     def _get_step_count(self, messages: List[Dict[str, str]]) -> int:
         """Count the number of tool uses in the message history, excluding few-shot examples."""
         step_count = 0
-
+        
         # Skip messages that are part of few-shot examples
         # We need to determine where the actual conversation starts
         # System message + few-shot examples + user query = start of actual conversation
@@ -172,20 +133,20 @@
         if self.few_shot:
             # Account for all few-shot messages
             conversation_start += len(self.few_shot)
-
+        
         # Only count tool uses from the actual conversation
         for message in messages[conversation_start:]:
             if message.get("role") == "assistant":
                 step_count += 1
         return step_count
-
+    
     def is_completed(self, messages: List[Dict[str, str]], **kwargs: Any) -> bool:
         try:
             # Check if we've hit max steps by counting tool uses in the message history
             step_count = self._get_step_count(messages)
             if step_count > self.max_steps:
                 return True
-
+            
             parsed = self.llm_parser.parse(messages[-1]["content"])
             # Check if we got a valid answer field (not just None from failed parsing)
             return hasattr(parsed, 'answer') and parsed.answer is not None
@@ -197,20 +158,6 @@
         try:
             command = json.loads(tool_json)
             if not isinstance(command, dict):
-<<<<<<< HEAD
-                return "Error: Tool command must be a JSON object"
-
-            tool_name = command.get("name")
-            if not tool_name:
-                return "Error: Tool command must specify 'name'"
-
-            if tool_name not in self.tools:
-                return f"Error: Unknown tool '{tool_name}'"
-
-            tool_func = self.tools[tool_name]
-            tool_args = command.get("args", {})
-
-=======
                 return "Error: Tool command must be a JSON object, e.g. '{\"name\": \"tool_name\", \"args\": {\"arg1\": \"value1\", \"arg2\": \"value2\"}}'"
             
             tool_name = command.get("name")
@@ -226,7 +173,6 @@
                 tool_schema = next((schema['args'] for schema in self.tool_schemas if schema['name'] == tool_name), None)
                 return f"Error: Arguments for {tool_name} must be a JSON object with schema {tool_schema}, not a string." 
             
->>>>>>> d7e1c2e7
             # Call the tool function with arguments
             result = tool_func(**tool_args)
             return str(result)
@@ -247,5 +193,4 @@
                     return {"role": "user", "content": "Error: Tool execution returned empty output."}
         except Exception:
             pass
-        return {"role": "user",
-                "content": "Error: Tool command not found or invalid XML format. Please ensure correct formatting."}+        return {"role": "user", "content": "Error: Tool command not found or invalid XML format. Please ensure correct formatting."}