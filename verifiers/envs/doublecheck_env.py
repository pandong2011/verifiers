--- conflicted
+++ resolved
@@ -6,36 +6,6 @@
 from verifiers.prompts import SIMPLE_PROMPT, DOUBLECHECK_FEW_SHOT
 from verifiers.rubrics import MathRubric
 
-<<<<<<< HEAD
-
-class DoubleCheckEnv(MultiStepEnv):
-    def __init__(self,
-                 dataset: str = "gsm8k",
-                 system_prompt: str = SIMPLE_PROMPT,
-                 few_shot: List[Dict[str, str]] = DOUBLECHECK_FEW_SHOT[0],
-                 **kwargs):
-        sampling_args = {
-            "skip_special_tokens": False,
-            "spaces_between_special_tokens": False,
-        }
-        super().__init__(dataset=dataset, system_prompt=system_prompt, few_shot=few_shot, sampling_args=sampling_args,
-                         **kwargs)
-        self.dataset_name = dataset
-        self.dataset = preprocess_dataset(
-            dataset_name=dataset,
-            split="train",
-            system_prompt=system_prompt,
-            few_shot=few_shot
-        )
-        self.rubric = MathRubric()
-
-    def get_rubric(self, **kwargs: Any) -> List[RewardFunc]:
-        return self.rubric.get_reward_funcs()
-
-    def get_dataset(self, **kwargs: Any) -> Dataset:
-        return self.dataset
-
-=======
 class DoubleCheckEnv(MultiTurnEnv):
     def __init__(self, 
                  dataset: Dataset | None = None,
@@ -45,9 +15,8 @@
         super().__init__(dataset=dataset, system_prompt=system_prompt, few_shot=few_shot, **kwargs)
         self.rubric = MathRubric()
     
->>>>>>> d7e1c2e7
     def is_completed(self, messages: List[Dict[str, str]], **kwargs: Any) -> bool:
         return len(messages) > 1 and messages[-2]['content'] == 'Are you sure?'
-
+    
     def env_response(self, messages: List[Dict[str, str]], **kwargs: Any) -> Dict[str, str]:
         return {'role': 'user', 'content': 'Are you sure?'}