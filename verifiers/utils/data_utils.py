import random
<<<<<<< HEAD
from typing import List, Dict

from datasets import Dataset, load_dataset  # type: ignore

=======
import json
from typing import List, Dict, Callable, Any

from datasets import Dataset, load_dataset, concatenate_datasets # type: ignore
>>>>>>> d7e1c2e7

def extract_boxed_answer(text: str) -> str | None:
    def find_matching_brace(s: str, start: int) -> int:
        count = 1
        i = start
        while i < len(s) and count > 0:
            if s[i] == '{':
                count += 1
            elif s[i] == '}':
                count -= 1
            i += 1
        return i - 1 if count == 0 else -1

    # Find \boxed{
    boxed_start = text.find('\\boxed{')
    if boxed_start == -1:
        return text
    # Find the content between the braces
    content_start = boxed_start + 7  # len('\\boxed{')
    closing_brace = find_matching_brace(text, content_start)

    if closing_brace == -1:
        return text

    return text[content_start:closing_brace]

<<<<<<< HEAD
=======
def strip_non_numeric(text: str) -> str:
    return "".join(c for c in text if c.isdigit() or c == '.')
>>>>>>> d7e1c2e7

def extract_hash_answer(text: str) -> str | None:
    if "####" not in text:
        return None
    return text.split("####")[1].strip()

<<<<<<< HEAD
=======
def get_preprocess_fn(name: str) -> Callable[[Dict], Dict]: 
    if name == "aime2024":
        def preprocess_aime2024(x: Dict[str, Any]) -> Dict[str, Any]:
            return {
                "question": x["problem"],
                "answer": str(int(x["answer"])),
                "task": "math"
            }
        return preprocess_aime2024
    elif name == "aime2025":
        def preprocess_aime2025(x: Dict[str, Any]) -> Dict[str, Any]:
            return {
                "question": x["question"],
                "answer": strip_non_numeric(x["answer"]),
                "task": "math"
            }
        return preprocess_aime2025
    elif name == "amc2023":
        def preprocess_amc2023(x: Dict[str, Any]) -> Dict[str, Any]:
            return {
                "question": x["problem"],
                "answer": x["answer"],
                "task": "math"
            }
        return preprocess_amc2023
    elif name in ["gpqa_diamond", "gpqa_main"]:
        def preprocess_gpqa(x: Dict[str, Any]) -> Dict[str, Any]:
            q = x["Question"]
            letters = ["A", "B", "C", "D"]
            random.shuffle(letters)
            itos = {k: v for k, v in enumerate(letters)} 
            ans = {
                itos[0]: x["Correct Answer"],
                itos[1]: x["Incorrect Answer 1"],
                itos[2]: x["Incorrect Answer 2"],
                itos[3]: x["Incorrect Answer 3"]
            }
            question = f"Question: {q}\n\n"
            question += f"A: {ans['A']}\n"
            question += f"B: {ans['B']}\n"
            question += f"C: {ans['C']}\n"
            question += f"D: {ans['D']}"

            return {
                "question": question, 
                "answer": itos[0],
                "task": "mc"
            }
        return preprocess_gpqa
    elif name == "gsm8k":
        def preprocess_gsm8k(x: Dict[str, Any]) -> Dict[str, Any]:
            return {
                "question": x["question"],
                "answer": extract_hash_answer(x["answer"]),
                "task": "math"
            }
        return preprocess_gsm8k
    elif name == "math":
        def preprocess_math(x: Dict[str, Any]) -> Dict[str, Any]:
            return {
                "question": x["problem"],
                "answer": extract_boxed_answer(x["solution"]),
                "task": "math"
            }
        return preprocess_math
    elif name == "math500":
        def preprocess_math500(x: Dict[str, Any]) -> Dict[str, Any]:
            return {
                "question": x["problem"],
                "answer": x["answer"],
                "task": "math"
            }
        return preprocess_math500
    elif name == "mmlu":
        mmlu_map = ["A", "B", "C", "D"]
        def preprocess_mmlu(x: Dict[str, Any]) -> Dict[str, Any]:
            options = x["choices"]
            answer = x["answer"]
            question = f"Question: {x["question"]}\n"
            for i, option in enumerate(options):
                question += f"\n{mmlu_map[i]}: {option}"
            return {
                "question": question,
                "temp_answer": mmlu_map[answer],
                "task": "mc"
            }
        return preprocess_mmlu
    elif name == "mmlu_pro":
        mmlu_map = ["A", "B", "C", "D", "E", "F", "G", "H", "I", "J"]
        def preprocess_mmlu(x: Dict[str, Any]) -> Dict[str, Any]:
            options = x["options"]
            answer = x["answer"]
            question = f"Question: {x["question"]}\n"
            for i, option in enumerate(options):
                question += f"\n{mmlu_map[i]}: {option}"
            return {
                "question": question,
                "answer": answer,
                "task": "mc"
            }
        return preprocess_mmlu
    elif name == "openbookqa":
        def preprocess_openbookqa(x: Dict[str, Any]) -> Dict[str, Any]:
            choices_texts = x['choices']['text']
            choices_labels = x['choices']['label']
            
            formatted_choices = []
            for i in range(len(choices_labels)):
                formatted_choices.append(f"{choices_labels[i]}. {choices_texts[i]}")
            
            question = f"Question: {x['question_stem']}\n\nChoices:\n" + "\n".join(formatted_choices)
            return {
                "question": question,
                "answer": x["answerKey"],
                "task": "mc"
            }
        return preprocess_openbookqa
    elif name in ["openrs", "openrs_easy", "openrs_hard"]:
        def preprocess_openrs(x: Dict[str, Any]) -> Dict[str, Any]:
            return {
                "question": x["problem"],
                "answer": x["answer"],
                "task": "math"
            }
        return preprocess_openrs
    elif name == "prime_code":
        def preprocess_prime_code(x: Dict[str, Any]) -> Dict[str, Any]:
            return {
                "question": x["prompt"],
                "answer": x["verification_info"],
                "task": "code"
            }
        return preprocess_prime_code
    else:
        raise ValueError(f"Dataset {name} not supported for preprocess_dataset.")

def preprocess_dataset(name: str = "gsm8k",
                       split: str | None = None,
                       n: int | None = None,
                       seed: int = 0) -> Dataset:
    if name == "aime2024":
        if split is None:
            split = "train"
        dataset = load_dataset("HuggingFaceH4/aime_2024")[split] # type: ignore
    elif name == "aime2025":
        if split is None:
            split = "test"
        aime_i = load_dataset("opencompass/AIME2025", "AIME2025-I")[split] # type: ignore
        aime_ii = load_dataset("opencompass/AIME2025", "AIME2025-II")[split] # type: ignore
        dataset = concatenate_datasets([aime_i, aime_ii]) # type: ignore
    elif name == "amc2023":
        if split is None:
            split = "train"
        dataset = load_dataset("knoveleng/AMC-23")[split] # type: ignore
    elif name == "gpqa_diamond":
        if split is None:
            split = "train"
        dataset = load_dataset("Idavidrein/gpqa", "gpqa_diamond")[split] # type: ignore
    elif name == "gpqa_main":
        if split is None:
            split = "train"
        dataset = load_dataset("Idavidrein/gpqa", "gpqa_main")[split] # type: ignore
    elif name == "gsm8k":
        if split is None:
            split = "test"
        dataset: Dataset = load_dataset("openai/gsm8k", "main")[split] # type: ignore
    elif name == "math":
        if split is None:
            split = "train"
        dataset: Dataset = load_dataset("chiayewken/competition_math")[split] # type: ignore
    elif name == "math500":
        if split is None:
            split = "test"
        dataset: Dataset = load_dataset("HuggingFaceH4/MATH-500")[split] # type: ignore
    elif name == "mmlu":
        if split is None:
            split = "dev"
        dataset = load_dataset("cais/mmlu", "all")[split] # type: ignore
    elif name == "mmlu_pro":
        if split is None:
            split = "validation"
        dataset = load_dataset("TIGER-Lab/MMLU-Pro")[split] # type: ignore
    elif name == "openbookqa":
        if split is None:
            split = "train"
        dataset: Dataset = load_dataset("allenai/openbookqa", "main")[split] # type: ignore
    elif name == "openrs":
        if split is None:
            split = "train"
        dataset: Dataset = load_dataset("knoveleng/open-rs")[split] # type: ignore
    elif name == "openrs_easy":
        if split is None:
            split = "train"
        dataset: Dataset = load_dataset("knoveleng/open-rs")[split] # type: ignore
        dataset = dataset.filter(lambda x: x["level"] == "Easy") # type: ignore
    elif name == "openrs_hard":
        if split is None:
            split = "train"
        dataset: Dataset = load_dataset("knoveleng/open-rs")[split] # type: ignore
        dataset = dataset.filter(lambda x: x["level"] == "Hard") # type: ignore
    elif name == "prime_code":
        if split is None:
            split = "train"
        dataset: Dataset = load_dataset("PrimeIntellect/verifiable-coding-problems")[split] # type: ignore
        dataset = dataset.filter(lambda x: x['prompt'].startswith("Solve the following coding problem using the programming language python:")) # type: ignore
    else:
        raise ValueError(f"Dataset {name} not supported for preprocess_dataset. \
Please ensure that the dataset is formatted with 'prompt' (str) and 'answer' (str) keys.")
    
    preprocess_fn = get_preprocess_fn(name)
    if n is not None and n > 0:
        dataset = dataset.shuffle(seed=seed).select(range(n)) # type: ignore
    dataset = dataset.map(preprocess_fn, num_proc=10, remove_columns=dataset.column_names) # type: ignore
    if "temp_answer" in dataset.column_names:
        dataset = dataset.rename_column("temp_answer", "answer")
    return dataset
>>>>>>> d7e1c2e7

def format_prompt(prompt: str,
                  system_prompt: str | None = None,
                  few_shot: List[Dict[str, str]] | None = None,
                  fewshot_prob: float = 1.0) -> List[Dict[str, str]]:
    messages = []
    if system_prompt:
        messages.append({"role": "system", "content": system_prompt})
    if few_shot and random.random() < fewshot_prob:
        messages.extend(few_shot)
    messages.append({"role": "user", "content": prompt})
    return messages

<<<<<<< HEAD

def preprocess_dataset(dataset_name: str = "gsm8k",
                       split: str = "train",
                       system_prompt: str | None = None,
                       few_shot: List[Dict[str, str]] | None = None,
                       fewshot_prob: float = 1.0) -> Dataset:
    if dataset_name == "gsm8k":
        dataset: Dataset = load_dataset("openai/gsm8k", "main")[split]  # type: ignore
        dataset = dataset.map(lambda x: {
            "prompt": format_prompt(x["question"], system_prompt, few_shot, fewshot_prob),
            "answer": extract_hash_answer(x["answer"])
        })
        return dataset
    elif dataset_name == "math":
        # 访问训练集 or 验证集 or 测试集
        dataset: Dataset = load_dataset("chiayewken/competition_math")[split]  # type: ignore
        dataset = dataset.map(lambda x: {
            "prompt": format_prompt(x["problem"], system_prompt, few_shot, fewshot_prob),
            "answer": extract_boxed_answer(x["solution"])
        })
        return dataset
    elif dataset_name == "openbookqa":
        dataset: Dataset = load_dataset("allenai/openbookqa", "main")[split]  # type: ignore

        def format_question(example):
            choices_texts = example['choices']['text']
            choices_labels = example['choices']['label']

            formatted_choices = []
            for i in range(len(choices_labels)):
                formatted_choices.append(f"{choices_labels[i]}. {choices_texts[i]}")

            question = f"Question: {example['question_stem']}\n\nChoices:\n" + "\n".join(formatted_choices)
            return question

        dataset = dataset.map(lambda x: {
            "prompt": format_prompt(format_question(x),
                                    str(system_prompt) + "\n\nReturn only the letter of the correct answer.", few_shot,
                                    fewshot_prob),
            "answer": x["answerKey"]
        })
        return dataset
    else:
        raise ValueError(f"Dataset {dataset_name} not supported for preprocess_dataset.")
=======
def format_dataset(dataset: Dataset,
                   system_prompt: str | None = None,
                   few_shot: List[Dict[str, str]] | None = None,
                   fewshot_prob: float = 1.0,
                   question_key: str = "question",
                   answer_key: str = "answer",
                   ) -> Dataset:
    return dataset.map(lambda x: {
        "prompt": format_prompt(x[question_key], system_prompt, few_shot, fewshot_prob),
        "answer": x[answer_key]
    }, num_proc=10)
>>>>>>> d7e1c2e7
<|MERGE_RESOLUTION|>--- conflicted
+++ resolved
@@ -1,15 +1,8 @@
 import random
-<<<<<<< HEAD
-from typing import List, Dict
-
-from datasets import Dataset, load_dataset  # type: ignore
-
-=======
 import json
 from typing import List, Dict, Callable, Any
 
 from datasets import Dataset, load_dataset, concatenate_datasets # type: ignore
->>>>>>> d7e1c2e7
 
 def extract_boxed_answer(text: str) -> str | None:
     def find_matching_brace(s: str, start: int) -> int:
@@ -30,25 +23,20 @@
     # Find the content between the braces
     content_start = boxed_start + 7  # len('\\boxed{')
     closing_brace = find_matching_brace(text, content_start)
-
+    
     if closing_brace == -1:
         return text
-
+    
     return text[content_start:closing_brace]
 
-<<<<<<< HEAD
-=======
 def strip_non_numeric(text: str) -> str:
     return "".join(c for c in text if c.isdigit() or c == '.')
->>>>>>> d7e1c2e7
 
 def extract_hash_answer(text: str) -> str | None:
     if "####" not in text:
         return None
     return text.split("####")[1].strip()
 
-<<<<<<< HEAD
-=======
 def get_preprocess_fn(name: str) -> Callable[[Dict], Dict]: 
     if name == "aime2024":
         def preprocess_aime2024(x: Dict[str, Any]) -> Dict[str, Any]:
@@ -265,7 +253,6 @@
     if "temp_answer" in dataset.column_names:
         dataset = dataset.rename_column("temp_answer", "answer")
     return dataset
->>>>>>> d7e1c2e7
 
 def format_prompt(prompt: str,
                   system_prompt: str | None = None,
@@ -279,52 +266,6 @@
     messages.append({"role": "user", "content": prompt})
     return messages
 
-<<<<<<< HEAD
-
-def preprocess_dataset(dataset_name: str = "gsm8k",
-                       split: str = "train",
-                       system_prompt: str | None = None,
-                       few_shot: List[Dict[str, str]] | None = None,
-                       fewshot_prob: float = 1.0) -> Dataset:
-    if dataset_name == "gsm8k":
-        dataset: Dataset = load_dataset("openai/gsm8k", "main")[split]  # type: ignore
-        dataset = dataset.map(lambda x: {
-            "prompt": format_prompt(x["question"], system_prompt, few_shot, fewshot_prob),
-            "answer": extract_hash_answer(x["answer"])
-        })
-        return dataset
-    elif dataset_name == "math":
-        # 访问训练集 or 验证集 or 测试集
-        dataset: Dataset = load_dataset("chiayewken/competition_math")[split]  # type: ignore
-        dataset = dataset.map(lambda x: {
-            "prompt": format_prompt(x["problem"], system_prompt, few_shot, fewshot_prob),
-            "answer": extract_boxed_answer(x["solution"])
-        })
-        return dataset
-    elif dataset_name == "openbookqa":
-        dataset: Dataset = load_dataset("allenai/openbookqa", "main")[split]  # type: ignore
-
-        def format_question(example):
-            choices_texts = example['choices']['text']
-            choices_labels = example['choices']['label']
-
-            formatted_choices = []
-            for i in range(len(choices_labels)):
-                formatted_choices.append(f"{choices_labels[i]}. {choices_texts[i]}")
-
-            question = f"Question: {example['question_stem']}\n\nChoices:\n" + "\n".join(formatted_choices)
-            return question
-
-        dataset = dataset.map(lambda x: {
-            "prompt": format_prompt(format_question(x),
-                                    str(system_prompt) + "\n\nReturn only the letter of the correct answer.", few_shot,
-                                    fewshot_prob),
-            "answer": x["answerKey"]
-        })
-        return dataset
-    else:
-        raise ValueError(f"Dataset {dataset_name} not supported for preprocess_dataset.")
-=======
 def format_dataset(dataset: Dataset,
                    system_prompt: str | None = None,
                    few_shot: List[Dict[str, str]] | None = None,
@@ -335,5 +276,4 @@
     return dataset.map(lambda x: {
         "prompt": format_prompt(x[question_key], system_prompt, few_shot, fewshot_prob),
         "answer": x[answer_key]
-    }, num_proc=10)
->>>>>>> d7e1c2e7
+    }, num_proc=10)