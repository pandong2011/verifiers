--- conflicted
+++ resolved
@@ -8,7 +8,6 @@
 def is_liger_available() -> bool:
     return find_spec("liger_kernel") is not None
 
-
 def get_model(model_name: str, model_kwargs: Union[Dict[str, Any], None] = None) -> Any:
     if model_kwargs is None:
         model_kwargs = dict(
@@ -18,25 +17,12 @@
         )
     if is_liger_available():
         print("Using Liger kernel")
-        from liger_kernel.transformers import AutoLigerKernelForCausalLM  # type: ignore
+        from liger_kernel.transformers import AutoLigerKernelForCausalLM # type: ignore
         return AutoLigerKernelForCausalLM.from_pretrained(model_name, **model_kwargs)
     else:
         return AutoModelForCausalLM.from_pretrained(model_name, **model_kwargs)
-
-
+    
 def get_tokenizer(model_name: str) -> Any:
-<<<<<<< HEAD
-    if "Instruct" in model_name:
-        tokenizer = AutoTokenizer.from_pretrained(model_name)
-    else:
-        try:
-            tokenizer = AutoTokenizer.from_pretrained(model_name + "-Instruct")
-        except Exception:
-            tokenizer = AutoTokenizer.from_pretrained(model_name)
-    if not hasattr(tokenizer, "pad_token"):
-        tokenizer.pad_token = tokenizer.eos_token
-        tokenizer.pad_token_id = tokenizer.eos_token_id
-=======
     # tokenizer = None
     # if "Instruct" in model_name:
     #     tokenizer = AutoTokenizer.from_pretrained(model_name)
@@ -48,14 +34,12 @@
     # if not hasattr(tokenizer, "pad_token"):
     #     tokenizer.pad_token = tokenizer.eos_token
     #     tokenizer.pad_token_id = tokenizer.eos_token_id
->>>>>>> d7e1c2e7
     if not hasattr(tokenizer, "chat_template"):
         raise ValueError(f"Tokenizer for model {model_name} does not have chat_template attribute, \
                             and could not find a tokenizer with the same name as the model with suffix \
                             '-Instruct'. Please provide a tokenizer with the chat_template attribute.")
     return tokenizer
-
-
+            
 def get_model_and_tokenizer(model_name: str, model_kwargs: Union[Dict[str, Any], None] = None) -> Tuple[Any, Any]:
     model = get_model(model_name, model_kwargs)
     tokenizer = get_tokenizer(model_name)
