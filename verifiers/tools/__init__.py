from .ask import ask
from .calculator import calculator
from .search import search
from .python import python

<<<<<<< HEAD
__all__ = ["calculator", "search_ddg", "search_brave"]
=======
__all__ = ["ask", "calculator", "search", "python"] 
>>>>>>> d7e1c2e7
<|MERGE_RESOLUTION|>--- conflicted
+++ resolved
@@ -3,8 +3,4 @@
 from .search import search
 from .python import python
 
-<<<<<<< HEAD
-__all__ = ["calculator", "search_ddg", "search_brave"]
-=======
-__all__ = ["ask", "calculator", "search", "python"] 
->>>>>>> d7e1c2e7
+__all__ = ["ask", "calculator", "search", "python"] 